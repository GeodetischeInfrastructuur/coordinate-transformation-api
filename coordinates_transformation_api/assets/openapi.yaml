---
openapi: 3.0.3
info:
  title: Coordinates Transformation API
  version: 2.0.0
  description: >
    The Coordinates Transformation API is a service for transformation between
    different coordinate reference systems (CRS), using the official RDNAPTRANS™
    transformation procedure.

    Currently supported coordinate reference systems:
      - 2D RD (EPSG:28992)
      - 3D RD&NAP (EPSG:7415), which is a compound CRS of RD (EPSG:28992) and
        NAP (EPSG:5709).
      - 3D ETRS89 realisation ETRF2000 (EPSG:7931), which has a 2D equivalent
        (EPSG:9067) and is a member of the datum ensemble 3D ETRS89 (EPSG:4937)
        with 2D equivalent (EPSG:4258).

    When using the input for (or using the output as) an ITRS realisation like
    2D WGS84 (EPSG:4326) instead of the ETRS89 realisation 3D ETRF2000
    (EPSG:7931),this gives an approximation of about 1 metre.

    When the input contains 3D coordinates outside the bounds of the
    quasi-geoid grid or 2D coordinates, this will result in a 2D transformation
    for these coordinates.

    Next to the transformation of coordinates, the Transformation API checks
    the maximum length of line segments. When the input contains line segments
    longer than allowed for the user specified value for the accepted deviation
    of long line segments (input property: acceptDeviationLongLineSegments),
    this will result in a bad request with the following message: "The input
    contains one or more line segments of more than ___ km. To guarantee an
    accuracy within the accepted deviation of ___ m for long line segments,
    this is not allowed. Please insert additional vertices according to the
    intended trajectory, e.g. a geodesic, a loxodrome, a straight line in RD or
    a straight line in another map projection."
  contact:
    name: NSGI
    email: info@nsgi.nl
    url: https://www.nsgi.nl
  termsOfService: https://creativecommons.org/licenses/by/4.0/
  x-keywords:
    - geospatial
    - api
    - transformations

servers:
  - url: http://localhost:8000/

paths:
  /:
    get:
      tags:
        - Common
      summery: Landing page
      description: >
        Landing page describing what the capabilities are of this
        service.
      responses:
        200:
          description: OK
<<<<<<< HEAD
          $ref: '#/components/responses/LandingPage'

        400:
          $ref: '#/components/responses/400'
        406:
          $ref: '#/components/responses/406'
        500:
          $ref: '#/components/responses/500'
=======
          $ref: "#/components/responses/LandingPage"
          headers:
            API-Version:
              $ref: "#/components/headers/API-Version"
>>>>>>> 67fc828e

  /openapi:
    get:
      tags:
        - Common
      summery: This document
      description: The Open API Spec document for this service.
      parameters:
        - $ref: "#/components/parameters/f"
        - $ref: "#/components/parameters/contentType"
      responses:
        200:
          description: OK
          $ref: "#/components/responses/200"
          headers:
            API-Version:
              $ref: "#/components/headers/API-Version"

        400:
          $ref: '#/components/responses/400'
        406:
          $ref: '#/components/responses/406'
        500:
          $ref: '#/components/responses/500'

  /conformance:
    get:
      tags:
        - Common
      summery: Conformance page
      description: >
        Conformance page describing what the capabilities are of this
        service.
      responses:
        200:
          description: OK
          $ref: "#/components/responses/ConformanceDeclaration"
          headers:
            API-Version:
              $ref: "#/components/headers/API-Version"

        400:
          $ref: '#/components/responses/400'
        406:
          $ref: '#/components/responses/406'
        500:
          $ref: '#/components/responses/500'

  /transform:
    get:
      tags:
        - Transform
      summery: >
        Transforms the given coordinates of a point from the source CRS to the
        target CRS.
      description: >
        A simple GET endpoint that accepts coordinates of a given source CRS
        and transforms it to the provided target CRS. The input coordinates are
        a comma sperated list of numbers that can represent the xy, lat/lon or
        lon/lat with or without a third height dimension.
      parameters:
        - $ref: "#/components/parameters/source-crs"
        - $ref: "#/components/parameters/target-crs"
        - $ref: "#/components/parameters/coordinates"
      responses:
        200:
          description: OK
          content:
            application/geo+json:
              schema:
                $ref: https://geojson.org/schema/Point.json
          headers:
            API-Version:
<<<<<<< HEAD
              $ref: '#/components/headers/API-Version'

        400:
          $ref: '#/components/responses/400'
        406:
          $ref: '#/components/responses/406'
        500:
          $ref: '#/components/responses/500'

=======
              $ref: "#/components/headers/API-Version"
>>>>>>> 67fc828e
    post:
      tags:
        - Transform
      summery: >
        Transforms the given geometries from the source CRS to the
        target CRS.
      description: >
        A simple GET endpoint that accepts coordinates of a given source CRS
        and transforms it to the provided target CRS. The input coordinates are
        a comma sperated list of numbers that can represent the xy, lat/lon or
        lon/lat with or without a third height dimension.
      parameters:
        - $ref: "#/components/parameters/source-crs"
        - $ref: "#/components/parameters/target-crs"
      requestBody:
        required: true
        content:
          application/geo+json:
            schema:
              $ref: https://geojson.org/schema/GeometryCollection.json
      responses:
        200:
          description: OK
          content:
            application/geo+json:
              schema:
                $ref: https://geojson.org/schema/GeometryCollection.json
          headers:
            API-Version:
              $ref: "#/components/headers/API-Version"

        400:
          $ref: '#/components/responses/400'
          headers:
            API-Version:
              $ref: '#/components/headers/API-Version'
          
        406:
          $ref: '#/components/responses/406'
          headers:
            API-Version:
              $ref: '#/components/headers/API-Version'

        500:
          $ref: '#/components/responses/500'
          headers:
            API-Version:
              $ref: '#/components/headers/API-Version'

components:
  headers:
    API-Version:
      description: API version
      schema:
        type: string
  parameters:
    source-crs:
      description: Source Coordinate Reference System
      in: query
      name: source-crs
      required: true
      schema:
        $ref: "#/components/schemas/crs"

    target-crs:
      description: Target Coordinate Reference System
      in: query
      name: target-crs
      required: true
      schema:
        $ref: "#/components/schemas/crs"

    coordinates:
      description: Coordinates of the query point as comma seperated list
      in: query
      name: coordinates
      required: true
      style: form
      explode: false
      schema:
        $ref: "#/components/schemas/coords"
      example: 155000,463000,1
      default: 155000,463000,1

    contentType:
      description: Content Type
      in: header
      name: Content-Type
      required: false
      schema:
        default: application/json
        enum:
          - application/json
        type: string

  responses:
    '400':
      description: Bad request
      headers:
        API-Version:
          $ref: '#/components/headers/API-Version'

    '406':
      description: Not Acceptable
      headers:
        API-Version:
          $ref: '#/components/headers/API-Version'

    '500':
      description: Internal Server Error
      headers:
        API-Version:  
          $ref: '#/components/headers/API-Version'

    LandingPage:
      description: |-
        The landing page provides links to the API definition
        (link relations `service-desc` and `service-doc`),
        the Conformance declaration (path `/conformance`,
        link relation `conformance`), and the Coordinate
        Transformation (path `/transform`, link relation
        `transform`).
      content:
        application/json:
          schema:
            $ref: "#/components/schemas/landingPage"
          example:
            title: Coordinatetransformation API
            description: >
              Landing page of the Coordinatetransformation API
            links:
              - href: "http://data.example.org/"
                rel: self
                type: application/json
                title: this document
              - href: "http://data.example.org/api"
                rel: service-desc
                type: application/vnd.oai.openapi+json;version=3.0
                title: the API definition
              - href: "http://data.example.org/api.html"
                rel: service-doc
                type: text/html
                title: the API documentation
              - href: "http://data.example.org/conformance"
                rel: conformance
                type: application/json
                title: OGC API conformance classes implemented by this server
              - href: "http://data.example.org/collections"
                rel: data
                type: application/json
                title: Information about the feature collections
        text/html:
          schema:
            type: string
      headers:
        API-Version:
          $ref: '#/components/headers/API-Version'

    ConformanceDeclaration:
      description: |-
        The URIs of all conformance classes supported by the server.

        To support "generic" clients that want to access multiple
        OGC API Features implementations - and not "just" a specific
        API / server, the server declares the conformance
        classes it implements and conforms to.
      content:
        application/json:
          schema:
            $ref: "#/components/schemas/confClasses"
          example:
            conformsTo:
              - "http://www.opengis.net/spec/ogcapi-features-1/1.0/conf/core"
              - "http://www.opengis.net/spec/ogcapi-features-1/1.0/conf/oas30"
              - "http://www.opengis.net/spec/ogcapi-features-1/1.0/conf/html"
              - "http://www.opengis.net/spec/ogcapi-features-1/1.0/conf/geojson"
        text/html:
          schema:
            type: string
      headers:
        API-Version:
          $ref: '#/components/headers/API-Version'

  schemas:
    crs:
      type: string
      enum:
        - EPSG:28992
        - EPSG:4258
        - EPSG:4937
        - EPSG:7415
        - CRS84
        - EPSG:3857

    coords:
      type: array
      items:
        type: float
      minItems: 3
      maxItems: 3

    landingPage:
      type: object
      required:
        - links
      properties:
        title:
          type: string
          example: Coordinatetransformation API
        description:
          type: string
          example: >
            Landing page of the Coordinatetransformation API
        links:
          type: array
          items:
            $ref: "#/components/schemas/link"

    confClasses:
      type: object
      required:
        - conformsTo
      properties:
        conformsTo:
          type: array
          items:
            type: string
            example: "http://www.opengis.net/spec/ogcapi-common-1/1.0/conf/core"<|MERGE_RESOLUTION|>--- conflicted
+++ resolved
@@ -59,7 +59,6 @@
       responses:
         200:
           description: OK
-<<<<<<< HEAD
           $ref: '#/components/responses/LandingPage'
 
         400:
@@ -68,12 +67,6 @@
           $ref: '#/components/responses/406'
         500:
           $ref: '#/components/responses/500'
-=======
-          $ref: "#/components/responses/LandingPage"
-          headers:
-            API-Version:
-              $ref: "#/components/headers/API-Version"
->>>>>>> 67fc828e
 
   /openapi:
     get:
@@ -147,7 +140,6 @@
                 $ref: https://geojson.org/schema/Point.json
           headers:
             API-Version:
-<<<<<<< HEAD
               $ref: '#/components/headers/API-Version'
 
         400:
@@ -157,9 +149,6 @@
         500:
           $ref: '#/components/responses/500'
 
-=======
-              $ref: "#/components/headers/API-Version"
->>>>>>> 67fc828e
     post:
       tags:
         - Transform
