<<<<<<< HEAD
from fastapi import FastAPI, Query
from pydantic import BaseModel
=======
from importlib import resources as impresources
>>>>>>> 6bdb432e
from typing import List
import time

import uvicorn
import yaml
from fastapi import FastAPI, Request
from pydantic import BaseModel

from . import assets

<<<<<<< HEAD
app = FastAPI(docs_url="/openapi")
=======
OAS_FILEPATH = impresources.files(assets) / "openapi.yaml"
with OAS_FILEPATH.open("rb") as oas_file:
    OPEN_API_SPEC = yaml.load(oas_file, yaml.SafeLoader)
API_VERSION = OPEN_API_SPEC["info"]["version"]

app = FastAPI(docs_url="/openapi")

>>>>>>> 6bdb432e

class Link(BaseModel):
    title: str
    type: str
    rel: str
    href: str

class LandingPage(BaseModel):
    title: str
    description: str
    links: List[Link]


class Conformance(BaseModel):
    conformsTo: List[str] = []

<<<<<<< HEAD
=======

@app.middleware("http")
async def add_api_version(request: Request, call_next):
    response = await call_next(request)
    response.headers["API-Version"] = API_VERSION
    return response


>>>>>>> 6bdb432e
@app.get("/", response_model=LandingPage)
async def landingpage():
    self = Link(
        title="This document as JSON",
        rel="self",
        href="http://localhost:8000/?f=json",
        type="application/json",
    )

    return LandingPage(
        title="Coordinatetransformation API",
        description="Landing page describing what the capabilities are of this service",
        links=[self],
    )


@app.get("/conformance", response_model=Conformance)
async def conformance():
    return Conformance(conformsTo={"mekker", "blaat"})

@app.get("/transform")
async def transform(source_crs: str = Query(alias="source-crs"), target_crs: str = Query(alias="target-crs"), coordinates: str = Query(alias="coordinates")):

    return {
        "type": "Feature",  
        "geometry": {"type": "Point", "coordinates": coordinates},
        "properties": {"sourcecrs": source_crs, "targetcrs": target_crs},
    }


@app.post("/transform")
async def transform(sourcec_rs: str, target_crs: str):
    return [
        {
            "data": "string",
            "properties": {"sourcecrs": sourcec_rs, "targetcrs": target_crs},
        }
    ]

<<<<<<< HEAD
def custom_openapi():
    oas_file_resource = (impresources.files(assets) / "openapi.yaml")
    with oas_file_resource.open("rb") as oas_file:
        return yaml.load(oas_file, yaml.SafeLoader)
=======

def get_oas():
    return OPEN_API_SPEC

>>>>>>> 6bdb432e

app.openapi = get_oas


def start():
    uvicorn.run(
        "coordinates_transformation_api.main:app",
        workers=2,
        host="0.0.0.0",
        port=8000,
        reload=False,
    )<|MERGE_RESOLUTION|>--- conflicted
+++ resolved
@@ -1,22 +1,14 @@
-<<<<<<< HEAD
-from fastapi import FastAPI, Query
-from pydantic import BaseModel
-=======
 from importlib import resources as impresources
->>>>>>> 6bdb432e
 from typing import List
 import time
 
 import uvicorn
 import yaml
-from fastapi import FastAPI, Request
+from fastapi import FastAPI, Request, Query
 from pydantic import BaseModel
 
 from . import assets
 
-<<<<<<< HEAD
-app = FastAPI(docs_url="/openapi")
-=======
 OAS_FILEPATH = impresources.files(assets) / "openapi.yaml"
 with OAS_FILEPATH.open("rb") as oas_file:
     OPEN_API_SPEC = yaml.load(oas_file, yaml.SafeLoader)
@@ -24,7 +16,6 @@
 
 app = FastAPI(docs_url="/openapi")
 
->>>>>>> 6bdb432e
 
 class Link(BaseModel):
     title: str
@@ -41,8 +32,6 @@
 class Conformance(BaseModel):
     conformsTo: List[str] = []
 
-<<<<<<< HEAD
-=======
 
 @app.middleware("http")
 async def add_api_version(request: Request, call_next):
@@ -51,7 +40,6 @@
     return response
 
 
->>>>>>> 6bdb432e
 @app.get("/", response_model=LandingPage)
 async def landingpage():
     self = Link(
@@ -91,17 +79,10 @@
         }
     ]
 
-<<<<<<< HEAD
-def custom_openapi():
-    oas_file_resource = (impresources.files(assets) / "openapi.yaml")
-    with oas_file_resource.open("rb") as oas_file:
-        return yaml.load(oas_file, yaml.SafeLoader)
-=======
 
 def get_oas():
     return OPEN_API_SPEC
 
->>>>>>> 6bdb432e
 
 app.openapi = get_oas
 
