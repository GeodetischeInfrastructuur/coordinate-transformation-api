--- conflicted
+++ resolved
@@ -297,7 +297,6 @@
 
 
 def get_source_crs_body(
-<<<<<<< HEAD
     body: Union[Feature, CrsFeatureCollection, Geometry, GeometryCollection]
 ) -> str | None:
     if isinstance(body, CrsFeatureCollection) and body.crs is not None:
@@ -306,48 +305,6 @@
             return None
     elif isinstance(body, CrsFeatureCollection) and body.crs is None:
         return None
-=======
-    body: Union[
-        Feature, CrsFeatureCollection, Geometry, GeometryCollection, CityjsonV113
-    ]
-) -> str:
-    if isinstance(body, CrsFeatureCollection) and body.crs is not None:
-        source_crs = body.get_crs_auth_code()
-        if source_crs is None:
-            raise RequestValidationError(
-                errors=ValidationError.from_exception_data(
-                    "ValueError",
-                    [
-                        InitErrorDetails(
-                            type=PydanticCustomError(
-                                "missing",
-                                f"crs field missing in FeatureCollection request body",
-                            ),
-                            loc=("body", "crs"),
-                            input="",
-                        ),
-                    ],
-                ).errors()
-            )
-    elif isinstance(body, CrsFeatureCollection) and body.crs is None:
-        # raise validation error missing paramater when request body type is geometry, geometrycollection, or feature
-        raise RequestValidationError(
-            errors=(
-                ValidationError.from_exception_data(
-                    "ValueError",
-                    [
-                        InitErrorDetails(
-                            type=PydanticCustomError(
-                                "missing",
-                                f"Field (source-crs) required in query, or supplied as Named CRS in crs member in FeatureCollection",
-                            ),
-                            loc=("query", "source-crs"),
-                            input="",
-                        ),
-                    ],
-                )
-            ).errors()
-        )
     elif (
         isinstance(body, CityjsonV113)
         and body.metadata is not None
@@ -360,22 +317,7 @@
     elif isinstance(body, CityjsonV113) and (
         body.metadata is None or body.metadata.referenceSystem is None
     ):
-        raise RequestValidationError(
-            errors=ValidationError.from_exception_data(
-                "ValueError",
-                [
-                    InitErrorDetails(
-                        type=PydanticCustomError(
-                            "missing",
-                            f"metadata.referenceSystem field missing in CityJSON request body",
-                        ),
-                        loc=("body", "metadata.referenceSystem"),
-                        input="",
-                    ),
-                ],
-            ).errors()
-        )
->>>>>>> 2398956c
+        return None
     else:
         return None
     return source_crs
